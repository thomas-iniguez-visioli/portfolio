--- conflicted
+++ resolved
@@ -18,11 +18,10 @@
         specifier: ^3.0.1
         version: 3.0.1(typescript@4.9.5)(vue@3.5.13(typescript@4.9.5))
       puppeteer:
-<<<<<<< HEAD
+
         specifier: ^24.3.1
-=======
-        specifier: ^24.3.0
->>>>>>> 386869f6
+
+      
         version: 24.3.1(typescript@4.9.5)
       simple-git:
         specifier: ^3.27.0
