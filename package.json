--- conflicted
+++ resolved
@@ -43,11 +43,9 @@
     "rollup-plugin-vue": "^6.0.0",
 
     "vite": "^6.3.5",
-<<<<<<< HEAD
-    "vitest": "^3.1.3",
-=======
+
     "vitest": "^3.2.3",
->>>>>>> ceb74794
+
 
     "vue-logger-plugin": "2.2.3"
   }
