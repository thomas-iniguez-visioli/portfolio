{
  "name": "portfolio",
  "version": "0.0.1",
  "private": true,
  "type": "module",
  "scripts": {
    "dev": "vite --host",
    "build": "node prebuild && cd src && npm i  && npm run build",
    "preview": "vite preview",
    "test:unit": "vitest",
    "lint": "eslint . --ext .vue,.js,.jsx,.cjs,.mjs --fix --ignore-pattern .gitignore docs/* docs/*/*",
    "format": "prettier --write src/   "
  },
  "dependencies": {
    "dompurify": "^3.2.5",
    "he": "^1.2.0",
    "pinia": "^3.0.1",
    "puppeteer": "^24.6.1",
    "simple-git": "^3.27.0",
    "vue": "^3.4.29",
    "vue-router": "^4.3.3",
    "vue-rss-feed": "^0.2.4",
    "vue-template-compiler": "^2.7.16"
  },
  "devDependencies": {
    "@rollup/plugin-alias": "^5.1.1",
    "@rollup/plugin-commonjs": "^28.0.3",
    "@rollup/plugin-node-resolve": "^16.0.1",
    "@rollup/plugin-replace": "^6.0.2",
    "@rushstack/eslint-patch": "^1.11.0",
    "@vitejs/plugin-vue": "^5.2.3",
    "@vue/eslint-config-prettier": "^10.2.0",
    "@vue/test-utils": "^2.4.6",
    "autoprefixer": "^10.4.21",
    "esbuild-plugin-vue3": "^0.4.2",
    "eslint": "^9.24.0",
    "eslint-plugin-vue": "^9.33.0",
    "jsdom": "^26.0.0",
    "prettier": "^3.5.3",
    "rollup": "^4.40.0",
    "rollup-plugin-css-only": "^4.5.2",
    "rollup-plugin-postcss": "^4.0.2",
    "rollup-plugin-vue": "^6.0.0",
<<<<<<< HEAD
    "vite": "^6.2.5",
    "vitest": "^3.0.9",
=======
    "vite": "^6.3.4",
    "vitest": "^3.1.1",
>>>>>>> bbd0398f
    "vue-logger-plugin": "2.2.3"
  }
}<|MERGE_RESOLUTION|>--- conflicted
+++ resolved
@@ -41,13 +41,10 @@
     "rollup-plugin-css-only": "^4.5.2",
     "rollup-plugin-postcss": "^4.0.2",
     "rollup-plugin-vue": "^6.0.0",
-<<<<<<< HEAD
-    "vite": "^6.2.5",
-    "vitest": "^3.0.9",
-=======
+
     "vite": "^6.3.4",
     "vitest": "^3.1.1",
->>>>>>> bbd0398f
+
     "vue-logger-plugin": "2.2.3"
   }
 }