--- conflicted
+++ resolved
@@ -5,10 +5,9 @@
 <template>
   <main>
     Bien le bonjour voici mes différents projets
-<<<<<<< HEAD
+
     <TheWelcome />
-=======
-    <TheWelcome/>
->>>>>>> c142dbd2
+
+
   </main>
 </template>