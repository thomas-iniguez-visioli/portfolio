<<<<<<< HEAD
<template>
  test
=======
<template> test 
>>>>>>> 68b08913
  <div class="about">
    <p class="log"></p>
    {{ aboutContent }}

    <i hidden="true">
      <slot name="name"></slot>
    </i>
  </div>
</template>
<script setup>
import { onMounted } from 'vue'
import * as c from '../temp'
const log = c.default.setup()
//console.log(log)

onMounted(() => {
  log.info(
    document
      .getElementsByClassName('about')
      ['0'].attributes.getNamedItem('name')
      .textContent.replace('/projet', '')
  )
  fetch(
    '/portfolio/' +
      document.getElementsByClassName('about')['0'].attributes.getNamedItem('name').textContent
  )
    .then((response) => response.text())
    .then((data) => (document.getElementsByClassName('about')['0'].innerHTML = data))
    .catch((error) => log.error(error))
})
/*

*/
</script>

<style>
@media (min-width: 1024px) {
  .about {
    min-height: auto;
    display: grid;
    align-items: center;
  }
}
</style><|MERGE_RESOLUTION|>--- conflicted
+++ resolved
@@ -1,9 +1,7 @@
-<<<<<<< HEAD
+
 <template>
   test
-=======
-<template> test 
->>>>>>> 68b08913
+
   <div class="about">
     <p class="log"></p>
     {{ aboutContent }}
