--- conflicted
+++ resolved
@@ -11,26 +11,18 @@
 import { onMounted } from 'vue'
 import * as c from '../temp'
 const log = {
-<<<<<<< HEAD
+
   info: console.log,
   error: console.error
 }
 //console.log(log) //
 function streamToString(stream) {
   return JSON.parse(stream)
-=======
-  info:console.log,
-  error:console.error
-}
-//console.log(log) //
-function streamToString(stream) {
-    return JSON.parse(stream)
->>>>>>> c142dbd2
-}
+
 
 onMounted(() => {
   console.log(
-<<<<<<< HEAD
+
     '/portfolio/static/' +
       document
         .getElementsByClassName('about')
@@ -61,28 +53,7 @@
     })
     .then((data) => {
       document.getElementsByClassName('about')['0'].innerHTML = data.toString()
-=======
-   '/portfolio/static/' +
-      document.getElementsByClassName('about')['0'].attributes.getNamedItem('name').textContent.replace('/portfolio/', '')
-  )
-  fetch(
-    '/portfolio/static/' +
-      document.getElementsByClassName('about')['0'].attributes.getNamedItem('name').textContent.replace('/portfolio/', '') 
-  )
-    .then((response) => {
-      const data=response.body.getReader().read().then(({ value, done }) => {
-      if (done || !value) return '';
 
-      // Convertir les données en texte
-      const text = new TextDecoder().decode(value);
-
-      console.log("📜 Contenu chargé :", text);
-      return text;
-    })
-    return data
-    })
-    .then((data) => {document.getElementsByClassName('about')['0'].innerHTML = data.toString()
->>>>>>> c142dbd2
       console.log(data)
     })
     .catch((error) => log.error(error))
