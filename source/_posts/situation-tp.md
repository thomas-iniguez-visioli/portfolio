--- conflicted
+++ resolved
@@ -1,10 +1,8 @@
 ---
 title: tp
-<<<<<<< HEAD
+
 date: 2025-06-24T09:21:03.079Z
-=======
-date: 2025-06-24T09:19:44.495Z
->>>>>>> 9fb39370
+
 tags:
 layout: 'journal'
 lang: fr
