---
title: RGPD
<<<<<<< HEAD
date: 2025-06-24T09:21:03.078Z
=======
date: 2025-06-24T09:19:44.494Z
>>>>>>> 9fb39370
tags:
layout: 'reading-note'
lang: fr
categories: 
  - reading-note
---
Là où j'ai aidé à faire appliquer le rgpd 
<a href="https://france-nuit.github.io/article/">[redacted]</a> <|MERGE_RESOLUTION|>--- conflicted
+++ resolved
@@ -1,10 +1,8 @@
 ---
 title: RGPD
-<<<<<<< HEAD
+
 date: 2025-06-24T09:21:03.078Z
-=======
-date: 2025-06-24T09:19:44.494Z
->>>>>>> 9fb39370
+
 tags:
 layout: 'reading-note'
 lang: fr
