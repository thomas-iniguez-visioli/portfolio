name: Build Vue
on:
  workflow_dispatch:
  push:
  schedule:
    # * is a special character in YAML so you have to quote this string
    - cron: '*/30 * * * *'
  issues:
    types:
      - closed
permissions:
  actions: write
  attestations: write
  checks: write
  contents: write
  deployments: write
  id-token: write
  issues: write
  discussions: write
  packages: write
  pages: write
  pull-requests: write
  repository-projects: write
  security-events: write
  statuses: write

jobs:
  build_vue:
    runs-on: ubuntu-latest
    name: Build Vue
    steps:
<<<<<<< HEAD
      - uses: actions/checkout@v4
      
      - name: Setup Python
        uses: actions/setup-python@v5.3.0
      
      - name: install new module 
        env: 
          GITHUB_TOKEN: ${{ secrets.TOKEN }}
        run: |
=======
    - uses: actions/checkout@v4
      with:
          persist-credentials: false
    - name: Setup Python
      uses: actions/setup-python@v5.3.0
    - name: install new module 
      env: 
        GITHUB_TOKEN: ${{ secrets.TOKEN }}
      
      run: |
>>>>>>> 1274cb48
          npm install -D vite-vue-md 
          npm i
          npm run build
   
<<<<<<< HEAD
      # Leave this line unchanged
      - name: run create/update pull request
        uses: gr2m/create-or-update-pull-request-action@v1.10.0 # Create a PR or update the Action's existing PR
        env: 
          GITHUB_TOKEN: ${{ secrets.TOKEN }}
        with:
          author: 'ci <temp@free.fr>'
          body: >
            Here's a new weekly retro, automatically generated with
            GitHub Actions and `@retrogen/generate`.
          branch: retrogen  # Custom branch *just* for this Action.
          commit-message: 'doc: generate weekly retro'
          title: 'doc: generate weekly retro'
          assignees: alphaleadership # change to whoever you want to be assigned to this PR
          auto-merge: squash
          path: "."
# il ne crée pas la pull request
=======
    # Leave this line unchanged
    - name: Create Pull Request
      uses: gr2m/create-or-update-pull-request-action@77596e3166f328b24613f7082ab30bf2d93079d5
      env:
        GITHUB_TOKEN: ${{ secrets.TOKEN }}
      with:
        commit-message: 'chore: updated feed data'
        title: Feed Updated 🍿
        body: 'Feed data Updated. '
        assignees: ${{ github.actor }}
        labels: automerge
        branch: feed
   
>>>>>>> 1274cb48
<|MERGE_RESOLUTION|>--- conflicted
+++ resolved
@@ -29,17 +29,7 @@
     runs-on: ubuntu-latest
     name: Build Vue
     steps:
-<<<<<<< HEAD
-      - uses: actions/checkout@v4
-      
-      - name: Setup Python
-        uses: actions/setup-python@v5.3.0
-      
-      - name: install new module 
-        env: 
-          GITHUB_TOKEN: ${{ secrets.TOKEN }}
-        run: |
-=======
+
     - uses: actions/checkout@v4
       with:
           persist-credentials: false
@@ -50,12 +40,12 @@
         GITHUB_TOKEN: ${{ secrets.TOKEN }}
       
       run: |
->>>>>>> 1274cb48
+
           npm install -D vite-vue-md 
           npm i
           npm run build
    
-<<<<<<< HEAD
+
       # Leave this line unchanged
       - name: run create/update pull request
         uses: gr2m/create-or-update-pull-request-action@v1.10.0 # Create a PR or update the Action's existing PR
@@ -72,19 +62,3 @@
           assignees: alphaleadership # change to whoever you want to be assigned to this PR
           auto-merge: squash
           path: "."
-# il ne crée pas la pull request
-=======
-    # Leave this line unchanged
-    - name: Create Pull Request
-      uses: gr2m/create-or-update-pull-request-action@77596e3166f328b24613f7082ab30bf2d93079d5
-      env:
-        GITHUB_TOKEN: ${{ secrets.TOKEN }}
-      with:
-        commit-message: 'chore: updated feed data'
-        title: Feed Updated 🍿
-        body: 'Feed data Updated. '
-        assignees: ${{ github.actor }}
-        labels: automerge
-        branch: feed
-   
->>>>>>> 1274cb48
